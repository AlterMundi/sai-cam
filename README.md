--- conflicted
+++ resolved
@@ -1,5 +1,18 @@
 # sai-cam
-<<<<<<< HEAD
+
+SAI cammera control and access.
+
+#### Install Raspberry Pi OS using [Raspberry Pi Imager](https://www.raspberrypi.com/software/)
++ Init the Imager
++ Select debian Lite 64bit
++ Configure hostname, user and password, SSH & else optional config.
+
+### Installing sai-cam in a Rpi 
+`git clone https://github.com/AlterMundi/sai-cam.git`
+`sudo ./sai-cam/scripts/install.sh`
+
+
+
 ## SaiCam implementation on RaspberriPi 3 B+
 
 #### Install Raspberry Pi OS using Raspberry Pi Imager
@@ -59,16 +72,4 @@
 ```bash
 sudo nano /etc/camera_service/config.yaml
 sudo systemctl restart camera_service
-``` 
-=======
-SAI cammera control and access.
-
-#### Install Raspberry Pi OS using [Raspberry Pi Imager](https://www.raspberrypi.com/software/)
-+ Init the Imager
-+ Select debian Lite 64bit
-+ Configure hostname, user and password, SSH & else optional config.
-
-### Installing sai-cam in a Rpi 
-`git clone https://github.com/AlterMundi/sai-cam.git`
-`sudo ./sai-cam/scripts/install.sh`
->>>>>>> de81c66a
+``` 